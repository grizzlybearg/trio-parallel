--- conflicted
+++ resolved
@@ -12,13 +12,8 @@
 def empty_proc_cache():
     while True:
         try:
-<<<<<<< HEAD
             proc = DEFAULT_CONTEXT.worker_cache.pop()
-            proc.kill()
-=======
-            proc = WORKER_CACHE.pop()
             proc._send_pipe.close()
->>>>>>> f57f7576
             proc._proc.join()
         except IndexError:
             return
@@ -87,7 +82,7 @@
     child_start = False
     child_done = False
     # prime worker cache so fail timeout doesn't have to be so long
-    await to_process_run_sync(bool)
+    await run_sync(bool)
     # This is truly cancellable by killing the process
     async with trio.open_nursery() as nursery:
         nursery.start_soon(child, True)
