import multiprocessing
import signal
import time

import trio
import pytest

from .._proc import WorkerProc, BrokenWorkerError
from .._impl import DEFAULT_MP_CONTEXT, DEFAULT_IDLE_TIMEOUT, DEFAULT_MAX_JOBS


@pytest.fixture
async def proc():
    proc = WorkerProc(DEFAULT_MP_CONTEXT, DEFAULT_IDLE_TIMEOUT, DEFAULT_MAX_JOBS)
    try:
        yield proc
    finally:
        proc.kill()
        with trio.fail_after(1):
            await proc.wait()


@pytest.fixture(scope="module")
def manager():
    m = multiprocessing.get_context("spawn").Manager()
    with m:
        yield m


def _never_halts(ev):  # pragma: no cover
    # important difference from blocking call is cpu usage
    ev.set()
    while True:
        pass


async def test_run_sync_cancel_infinite_loop(proc, manager):
    ev = manager.Event()

    async with trio.open_nursery() as nursery:
        nursery.start_soon(proc.run_sync, _never_halts, ev)
        await trio.to_thread.run_sync(ev.wait, cancellable=True)
        nursery.cancel_scope.cancel()


# TODO: debug manager interaction with pipes on PyPy GH#44
async def test_run_sync_raises_on_kill(proc):
    await proc.run_sync(int)  # running start so actual test is less racy
    with pytest.raises(BrokenWorkerError), trio.fail_after(5):
        async with trio.open_nursery() as nursery:
            nursery.start_soon(proc.run_sync, time.sleep, 5)
            await trio.sleep(0.1)
            proc.kill()  # also tests multiple calls to proc.kill


def _segfault_out_of_bounds_pointer():  # pragma: no cover
    # https://wiki.python.org/moin/CrashingPython
    import ctypes

    i = ctypes.c_char(b"a")
    j = ctypes.pointer(i)
    c = 0
    while True:
        j[c] = i
        c += 1


async def test_run_sync_raises_on_segfault(proc):
    # This test was flaky on CI across several platforms and implementations.
    # I can reproduce it locally if there is some other process using the rest
    # of the CPU (F@H in this case) although I cannot explain why running this
    # on a busy machine would change the number of iterations (40-50k) needed
    # for the OS to notice there is something funny going on with memory access.
    # The usual symptom was for the segfault to occur, but the process
    # to fail to raise the error for more than one minute, which would
    # stall the test runner for 10 minutes.
    # Here we raise our own failure error before the test runner timeout (55s)
    # but xfail if we actually have to timeout.
    try:
        with trio.fail_after(55):
            await proc.run_sync(_segfault_out_of_bounds_pointer)
    except BrokenWorkerError:
        pass
    except trio.TooSlowError:  # pragma: no cover
        pytest.xfail("Unable to cause segfault after 55 seconds.")
    else:  # pragma: no cover
        pytest.fail("No error was raised on segfault.")


# to test that cancellation does not ever leave a living process behind
# currently requires manually targeting all but last checkpoints


async def test_exhaustively_cancel_run_sync1(proc):
    # cancel at startup
    with trio.fail_after(1):
        with trio.move_on_after(0):
            assert (await proc.run_sync(int)).unwrap()  # will return zero
        await proc.wait()


async def test_exhaustively_cancel_run_sync2(proc, manager):
    # cancel at job send if we reuse the process
    ev = manager.Event()
    await proc.run_sync(int)
    with trio.fail_after(1):
        with trio.move_on_after(0):
            await proc.run_sync(_never_halts, ev)

    # cancel at result recv is tested elsewhere


async def test_racing_timeout():
    proc = WorkerProc(multiprocessing.get_context("spawn"), 0, float("inf"))
    assert 0 == (await proc.run_sync(int)).unwrap()
    with trio.fail_after(1):
        while (await proc.run_sync(int)) is not None:
<<<<<<< HEAD
            pass  # pragma: no cover, on rare occasions this takes more than one iteration.
=======
            pass  # pragma: no cover, this rarely takes more than one iteration.
>>>>>>> 3f92f327
    with trio.fail_after(1):
        await proc.wait()


def _raise_ki():  # pragma: no cover
    trio._util.signal_raise(signal.SIGINT)


async def test_ki_does_not_propagate(proc):
    await proc.run_sync(_raise_ki)<|MERGE_RESOLUTION|>--- conflicted
+++ resolved
@@ -115,11 +115,7 @@
     assert 0 == (await proc.run_sync(int)).unwrap()
     with trio.fail_after(1):
         while (await proc.run_sync(int)) is not None:
-<<<<<<< HEAD
-            pass  # pragma: no cover, on rare occasions this takes more than one iteration.
-=======
             pass  # pragma: no cover, this rarely takes more than one iteration.
->>>>>>> 3f92f327
     with trio.fail_after(1):
         await proc.wait()
 
