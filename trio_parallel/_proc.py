--- conflicted
+++ resolved
@@ -5,9 +5,8 @@
 from pickle import dumps, loads
 from typing import Optional
 
-import outcome
 import trio
-from outcome import Outcome
+from outcome import Outcome, capture
 
 
 class BrokenWorkerError(RuntimeError):
@@ -58,40 +57,12 @@
         signal.signal(signal.SIGINT, signal.SIG_IGN)
         num_jobs = 0
 
-<<<<<<< HEAD
-        try:
-            while (num_jobs < max_jobs) and recv_pipe.poll(idle_timeout):
-                fn, args = loads(recv_pipe.recv_bytes())
-                # Do the CPU bound work
-                result = outcome.capture(coroutine_checker, fn, args)
-                send_pipe.send_bytes(dumps(result, protocol=-1))
-                num_jobs += 1
-
-                del fn
-                del args
-                del result
-        finally:
-            # Clean idle shutdown: close recv_pipe first to minimize subsequent race.
-            recv_pipe.close()
-            # Race condition: it is possible to sneak a write through in the main process
-            # between the recv_pipe poll timeout and close. Naively, this would
-            # make a clean shutdown look like a broken worker. By sending a sentinel
-            # value, we can indicate to a waiting main process that we have hit this
-            # race condition and need a restart. However, the send MUST be non-blocking
-            # to free this process's resources in a timely manner. Therefore, this message
-            # can be any size on Windows but must be less than 512 bytes by POSIX.1-2001.
-            send_pipe.send_bytes(dumps(None, protocol=-1))
-            send_pipe.close()
-
-    async def run_sync(self, sync_fn, *args) -> Optional[outcome.Outcome]:
-=======
-        while recv_pipe.poll(IDLE_TIMEOUT):
-            # We got a job, and we are "woken"
+        while (num_jobs < max_jobs) and recv_pipe.poll(idle_timeout):
             fn, args = loads(recv_pipe.recv_bytes())
             # Do the CPU bound work
-            result = outcome.capture(coroutine_checker, fn, args)
-            # Send result and go back to idling
+            result = capture(coroutine_checker, fn, args)
             send_pipe.send_bytes(dumps(result, protocol=-1))
+            num_jobs += 1
 
             del fn
             del args
@@ -111,7 +82,6 @@
 
     async def run_sync(self, sync_fn, *args) -> Optional[Outcome]:
         result = None
->>>>>>> 3f92f327
         try:
             if not self._started.is_set():
                 await trio.to_thread.run_sync(self._proc.start)
@@ -120,22 +90,8 @@
                 self._child_recv_pipe.close()
                 self._started.set()
             await self._send(dumps((sync_fn, args), protocol=-1))
-            return loads(await self._recv())
+            result = loads(await self._recv())
         except trio.EndOfChannel:
-<<<<<<< HEAD
-            # Likely the worker died while we were waiting on self._recv
-            self.kill()  # NOTE: must reap zombie child elsewhere
-            raise BrokenWorkerError(f"{self._proc} died unexpectedly")
-        except trio.BrokenResourceError:
-            # Likely the worker died while we were waiting on self._send
-            self.kill()  # NOTE: must reap zombie child elsewhere
-            return None
-        except BaseException:
-            # Cancellation or other unknown errors leave the process in an
-            # unknown state, so there is no choice but to kill.
-            self.kill()  # NOTE: must reap zombie child elsewhere
-            raise
-=======
             # Likely the worker died while we were waiting on _recv
             raise BrokenWorkerError(f"{self._proc} died unexpectedly")
         except trio.BrokenResourceError:
@@ -148,7 +104,6 @@
                 self.kill()
                 with trio.CancelScope(shield=True):
                     await self.wait()
->>>>>>> 3f92f327
 
     def is_alive(self):
         # if the proc is alive, there is a race condition where it could be
