--- conflicted
+++ resolved
@@ -69,11 +69,7 @@
         self._rehabilitate_pipes()
 
     @staticmethod
-<<<<<<< HEAD
-    def _work(recv_pipe, send_pipe, idle_timeout, retire):  # pragma: no cover
-=======
-    def _work(recv_pipe, send_pipe):
->>>>>>> f57f7576
+    def _work(recv_pipe, send_pipe, idle_timeout, retire):
         import inspect
         import signal
 
@@ -160,21 +156,15 @@
 
             return result
 
-<<<<<<< HEAD
-        finally:  # Convoluted branching, but the concept is simple
-            if result is None:  # pragma: no branch
-                # that is, if anything interrupted a normal result
-                self.kill()  # maybe redundant
-=======
         except BaseException:
             # cancellations require kill by contract
             # other exceptions will almost certainly leave us in an
             # unrecoverable state requiring kill as well
             self.kill()
             raise
-        finally:  # pragma: no cover convoluted branching, but the concept is simple
-            if result is None:  # that is, if anything interrupted a normal result
->>>>>>> f57f7576
+        finally:  # Convoluted branching, but the concept is simple
+            if result is None:  # pragma: no branch
+                # that is, if anything interrupted a normal result
                 # do cleanup soon, but no need to block here
                 trio.lowlevel.spawn_system_task(self.wait)  # pragma: no branch
 
@@ -340,9 +330,7 @@
         class WorkerForkProc(PosixWorkerProc):
             mp_context = get_context("fork")
 
-            def _work(
-                self, recv_pipe, send_pipe, idle_timeout, retire
-            ):  # pragma: no cover
+            def _work(self, recv_pipe, send_pipe, idle_timeout, retire):
                 self._send_pipe.close()
                 self._recv_pipe.close()
                 super()._work(recv_pipe, send_pipe, idle_timeout, retire)
